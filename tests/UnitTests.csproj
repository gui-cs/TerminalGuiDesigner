<Project Sdk="Microsoft.NET.Sdk">

  <PropertyGroup>
    <TargetFramework>net7.0</TargetFramework>
    <Nullable>enable</Nullable>
    <IsPackable>false</IsPackable>
	<GenerateDocumentationFile>true</GenerateDocumentationFile>
  </PropertyGroup>

  <ItemGroup>
    <PackageReference Include="Microsoft.NET.Test.Sdk" Version="17.7.2" />
    <PackageReference Include="NUnit" Version="3.13.3" />
<<<<<<< HEAD
    <PackageReference Include="NUnit3TestAdapter" Version="4.4.2" />
    <PackageReference Include="YamlDotNet" Version="13.1.0" />
	  <PackageReference Include="ReportGenerator" Version="5.1.23" />
	  <PackageReference Include="coverlet.collector" Version="3.2.0">
=======
    <PackageReference Include="NUnit3TestAdapter" Version="4.5.0" />
    <PackageReference Include="YamlDotNet" Version="13.3.1" />
	  <PackageReference Include="ReportGenerator" Version="5.1.24" />
	  <PackageReference Include="coverlet.collector" Version="6.0.0">
>>>>>>> e3a4fe4a
		  <PrivateAssets>all</PrivateAssets>
		  <IncludeAssets>runtime; build; native; contentfiles; analyzers; buildtransitive</IncludeAssets>
	  </PackageReference>
  </ItemGroup>

  <ItemGroup>
    <ProjectReference Include="..\src\TerminalGuiDesigner.csproj" />
  </ItemGroup>

</Project><|MERGE_RESOLUTION|>--- conflicted
+++ resolved
@@ -10,17 +10,10 @@
   <ItemGroup>
     <PackageReference Include="Microsoft.NET.Test.Sdk" Version="17.7.2" />
     <PackageReference Include="NUnit" Version="3.13.3" />
-<<<<<<< HEAD
-    <PackageReference Include="NUnit3TestAdapter" Version="4.4.2" />
-    <PackageReference Include="YamlDotNet" Version="13.1.0" />
-	  <PackageReference Include="ReportGenerator" Version="5.1.23" />
-	  <PackageReference Include="coverlet.collector" Version="3.2.0">
-=======
     <PackageReference Include="NUnit3TestAdapter" Version="4.5.0" />
     <PackageReference Include="YamlDotNet" Version="13.3.1" />
 	  <PackageReference Include="ReportGenerator" Version="5.1.24" />
 	  <PackageReference Include="coverlet.collector" Version="6.0.0">
->>>>>>> e3a4fe4a
 		  <PrivateAssets>all</PrivateAssets>
 		  <IncludeAssets>runtime; build; native; contentfiles; analyzers; buildtransitive</IncludeAssets>
 	  </PackageReference>
