--- conflicted
+++ resolved
@@ -845,16 +845,8 @@
 
                 if (sb.Length > 0)
                 {
-<<<<<<< HEAD
                     if(!ConfirmDialog.Show("Overwrite Files?", $"The following files will be overwritten:{Environment.NewLine}{sb.ToString().TrimEnd()}", "Ok", "Cancel"))
                         return; // user cancelled overwrite
-=======
-                    var chosen = MessageBox.Query("Overwrite Files?", $"The following files will be overwritten:{Environment.NewLine}{sb.ToString().TrimEnd()}", "Ok", "Cancel");
-
-                    // user cancelled
-                    if (chosen != 0)
-                        return;
->>>>>>> 673093c0
                 }
 
                 New(file, selected, null);
