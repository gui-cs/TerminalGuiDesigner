--- conflicted
+++ resolved
@@ -106,12 +106,8 @@
         };
         btnClear.Accepting += (s, e) =>
         {
-<<<<<<< HEAD
             e.Cancel = true;
             this.textField.Text = string.Empty;
-=======
-            this.textView.Text = string.Empty;
->>>>>>> 4c835ed3
         };
 
         this.win.Add(btnOk);
