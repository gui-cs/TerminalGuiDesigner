--- conflicted
+++ resolved
@@ -21,14 +21,10 @@
         {
             return w.Subviews[0].Subviews;
         }
-<<<<<<< HEAD
-
-=======
         if (v is ScrollView scroll)
         {
             return scroll.Subviews[0].Subviews;
         }
->>>>>>> d782a11a
         if (v is TabView t)
         {
             return t.Tabs.Select(tab => tab.View).Where(v => v != null).ToList();
