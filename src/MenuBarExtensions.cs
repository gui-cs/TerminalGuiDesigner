﻿using Terminal.Gui;

namespace TerminalGuiDesigner;

/// <summary>
/// Extension methods for the <see cref="MenuBar"/> class.
/// </summary>
public static class MenuBarExtensions
{
    /// <summary>
    /// Gets the top level selected <see cref="MenuBarItem"/> in the <paramref name="menuBar"/>
    /// or null if it is not open/no selection is set.  Note that this is the top level menu item only
    /// (e.g. File, Edit).
    /// </summary>
    /// <param name="menuBar">Returns the currently selected <see cref="MenuItem"/> on the <paramref name="menuBar"/>.</param>
    /// <returns>Selected <see cref="MenuItem"/> or null if none.</returns>
    public static MenuBarItem? GetSelectedMenuItem(this MenuBar menuBar)
    {
        int selected = menuBar.GetNonNullNonPublicFieldValue<int, MenuBar>( "selected" );

        if (selected < 0 || selected >= menuBar.Menus.Length)
        {
            return null;
        }

        return menuBar.Menus[selected];
    }

    /// <summary>
    /// Returns the <see cref="MenuBarItem"/> that appears at the <paramref name="screenX"/> of the click.
    /// </summary>
    /// <param name="menuBar"><see cref="MenuBar"/> you want to find the clicked <see cref="MenuBarItem"/> (top level menu) for.</param>
    /// <param name="screenX">Screen coordinate of the click in X.</param>
    /// <returns>The <see cref="MenuBarItem"/> under the mouse at this position or null (only considers X).</returns>
    public static MenuBarItem? ScreenToMenuBarItem(this MenuBar menuBar, int screenX)
    {
        // These might be changed in Terminal.Gui library
        // TODO: Maybe load these from a config file, so we aren't at TG's mercy
        const int initialWhitespace = 1;
        const int afterEachItemWhitespace = 2;

        if (menuBar.Menus.Length == 0)
        {
            return null;
        }

        var clientPoint = menuBar.ScreenToBounds(screenX, 0);

        // if click is not in our client area
        if (clientPoint.X < initialWhitespace)
        {
            return null;
        }

        // Calculate the x display positions of each menu
        int distance = initialWhitespace;
        Dictionary<int, MenuBarItem?> menuXLocations = new();

        foreach (var mb in menuBar.Menus)
        {
            menuXLocations.Add(distance, mb);
            distance += mb.Title.GetColumns() + afterEachItemWhitespace;
        }

        // anything after this is not a click on a menu
        menuXLocations.Add(distance, null);

        // LastOrDefault does not work with Dictionaries, if we somehow still have a point outside bounds
        // of anything then just return null;
        if (!menuXLocations.Any(m => m.Key <= clientPoint.X))
        {
            return null;
        }

        // Return the last menu item that begins rendering before this X point
        return menuXLocations.Last(m => m.Key <= clientPoint.X).Value;
    }
<<<<<<< HEAD
=======

    /// <summary>
    /// Changes the <see cref="StatusItem.Shortcut"/> even though it has no setter in Terminal.Gui.
    /// </summary>
    /// <param name="item"><see cref="StatusItem"/> to change <see cref="StatusItem.Shortcut"/> on.</param>
    /// <param name="newShortcut">The new value for <see cref="StatusItem.Shortcut"/>.</param>
    public static void SetShortcut(this StatusItem item, Key newShortcut)
    {
        // See: https://stackoverflow.com/a/40917899/4824531
        const string backingFieldName = "<Shortcut>k__BackingField";

        var field =
            typeof(StatusItem).GetField(backingFieldName, BindingFlags.Instance | BindingFlags.NonPublic)
            ?? throw new Exception($"Could not find auto backing field '{backingFieldName}'");

        field.SetValue(item, newShortcut);
    }
 
    private static object GetNonNullPrivateFieldValue(string fieldName, object item, Type type)
    {
        var selectedField = type.GetField(fieldName, BindingFlags.NonPublic | BindingFlags.Instance)
            ?? throw new Exception($"Expected private field {fieldName} was not present on {type.Name}");
        return selectedField.GetValue(item)
            ?? throw new Exception($"Private field {fieldName} was unexpectedly null on {type.Name}");
    }
>>>>>>> 8bb09663
}<|MERGE_RESOLUTION|>--- conflicted
+++ resolved
@@ -1,4 +1,4 @@
-﻿using Terminal.Gui;
+using Terminal.Gui;
 
 namespace TerminalGuiDesigner;
 
@@ -75,32 +75,4 @@
         // Return the last menu item that begins rendering before this X point
         return menuXLocations.Last(m => m.Key <= clientPoint.X).Value;
     }
-<<<<<<< HEAD
-=======
-
-    /// <summary>
-    /// Changes the <see cref="StatusItem.Shortcut"/> even though it has no setter in Terminal.Gui.
-    /// </summary>
-    /// <param name="item"><see cref="StatusItem"/> to change <see cref="StatusItem.Shortcut"/> on.</param>
-    /// <param name="newShortcut">The new value for <see cref="StatusItem.Shortcut"/>.</param>
-    public static void SetShortcut(this StatusItem item, Key newShortcut)
-    {
-        // See: https://stackoverflow.com/a/40917899/4824531
-        const string backingFieldName = "<Shortcut>k__BackingField";
-
-        var field =
-            typeof(StatusItem).GetField(backingFieldName, BindingFlags.Instance | BindingFlags.NonPublic)
-            ?? throw new Exception($"Could not find auto backing field '{backingFieldName}'");
-
-        field.SetValue(item, newShortcut);
-    }
- 
-    private static object GetNonNullPrivateFieldValue(string fieldName, object item, Type type)
-    {
-        var selectedField = type.GetField(fieldName, BindingFlags.NonPublic | BindingFlags.Instance)
-            ?? throw new Exception($"Expected private field {fieldName} was not present on {type.Name}");
-        return selectedField.GetValue(item)
-            ?? throw new Exception($"Private field {fieldName} was unexpectedly null on {type.Name}");
-    }
->>>>>>> 8bb09663
 }